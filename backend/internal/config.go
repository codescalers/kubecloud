package internal

import (
	"encoding/json"
	"fmt"
	"os"

	"github.com/go-playground/validator"
)

// Configuration struct holds all configs for the app
type Configuration struct {
<<<<<<< HEAD
	Server       Server     `json:"server" validate:"required,dive"`
	Database     DB         `json:"database" validate:"required"`
	JWT          JwtToken   `json:"token" validate:"required"`
	Admins       []string   `json:"admins"`
	MailSender   MailSender `json:"mailSender"`
	Currency     string     `json:"currency" validate:"required"`
	StripeSecret string     `json:"stripe_secret" validate:"required"`
=======
	Server     Server     `json:"server" validate:"required,dive"`
	Database   DB         `json:"database" validate:"required"`
	JWT        JwtToken   `json:"token" validate:"required"`
	Admins     []string   `json:"admins"`
	MailSender MailSender `json:"mailSender"`
	Voucher    Voucher    `json:"voucher"`
>>>>>>> 2f03bb94
}

// Server struct holds server's information
type Server struct {
	Host string `json:"host" validate:"required,hostname|ip"`
	Port string `json:"port" validate:"required,numeric"`
}

// DB struct holds database file
type DB struct {
	File string `json:"file" validate:"required"`
}

// JWT Token struct holds info required for JWT Tokens
type JwtToken struct {
	Secret                   string `json:"secret" validate:"required"`
	AccessTokenExpiryMinutes int    `json:"access_token_expiry_minutes" validate:"required,gt=0"` // in minutes
	RefreshTokenExpiryHours  int    `json:"refresh_token_expiry_hours" validate:"required,gt=0"`  // in hours
}

// MailSender struct to hold sender's email, password
type MailSender struct {
	Email       string `json:"email" validate:"required,email"`
	SendGridKey string `json:"sendgrid_key" validate:"required"`
	Timeout     int    `json:"timeout" validate:"min=30"`
}

<<<<<<< HEAD
=======
type Voucher struct {
	NameLength int `json:"name_length" validate:"required,gt=0"`
}

>>>>>>> 2f03bb94
// ReadConfFile read configurations of json file
func ReadConfFile(path string) (Configuration, error) {
	config := Configuration{}
	file, err := os.Open(path)
	if err != nil {
		return Configuration{}, fmt.Errorf("failed to open config file: %w", err)
	}
	defer file.Close()

	dec := json.NewDecoder(file)
	if err := dec.Decode(&config); err != nil {
		return Configuration{}, fmt.Errorf("failed to load config: %w", err)
	}

	validate := validator.New()
	if err := validate.Struct(config); err != nil {
		if validationErrors, ok := err.(validator.ValidationErrors); ok {
			for _, ve := range validationErrors {
				fmt.Printf("Validation error on field '%s': %s\n", ve.Namespace(), ve.Tag())
			}
		}
		return Configuration{}, fmt.Errorf("invalid configuration: %w", err)
	}

	return config, nil
}<|MERGE_RESOLUTION|>--- conflicted
+++ resolved
@@ -10,7 +10,6 @@
 
 // Configuration struct holds all configs for the app
 type Configuration struct {
-<<<<<<< HEAD
 	Server       Server     `json:"server" validate:"required,dive"`
 	Database     DB         `json:"database" validate:"required"`
 	JWT          JwtToken   `json:"token" validate:"required"`
@@ -18,14 +17,7 @@
 	MailSender   MailSender `json:"mailSender"`
 	Currency     string     `json:"currency" validate:"required"`
 	StripeSecret string     `json:"stripe_secret" validate:"required"`
-=======
-	Server     Server     `json:"server" validate:"required,dive"`
-	Database   DB         `json:"database" validate:"required"`
-	JWT        JwtToken   `json:"token" validate:"required"`
-	Admins     []string   `json:"admins"`
-	MailSender MailSender `json:"mailSender"`
-	Voucher    Voucher    `json:"voucher"`
->>>>>>> 2f03bb94
+	Voucher    Voucher    `json:"voucher"`  
 }
 
 // Server struct holds server's information
@@ -53,13 +45,10 @@
 	Timeout     int    `json:"timeout" validate:"min=30"`
 }
 
-<<<<<<< HEAD
-=======
 type Voucher struct {
 	NameLength int `json:"name_length" validate:"required,gt=0"`
 }
 
->>>>>>> 2f03bb94
 // ReadConfFile read configurations of json file
 func ReadConfFile(path string) (Configuration, error) {
 	config := Configuration{}
