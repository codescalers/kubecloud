--- conflicted
+++ resolved
@@ -10,27 +10,18 @@
 
 // Configuration struct holds all configs for the app
 type Configuration struct {
-<<<<<<< HEAD
 	Server             Server             `json:"server" validate:"required,dive"`
 	Database           DB                 `json:"database" validate:"required"`
 	JWT                JwtToken           `json:"token" validate:"required"`
 	Admins             []string           `json:"admins"`
 	MailSender         MailSender         `json:"mailSender"`
+  Currency           string             `json:"currency" validate:"required"`
+	StripeSecret       string             `json:"stripe_secret" validate:"required"`
 	Voucher            Voucher            `json:"voucher"`
 	GridProxy          GridProxy          `json:"gridproxy"`
 	TFChain            TFChain            `json:"tfchain"`
 	TermsANDConditions TermsANDConditions `json:"terms_and_conditions"`
 	ActivationService  ActivationService  `json:"activation_service"`
-=======
-	Server       Server     `json:"server" validate:"required,dive"`
-	Database     DB         `json:"database" validate:"required"`
-	JWT          JwtToken   `json:"token" validate:"required"`
-	Admins       []string   `json:"admins"`
-	MailSender   MailSender `json:"mailSender"`
-	Currency     string     `json:"currency" validate:"required"`
-	StripeSecret string     `json:"stripe_secret" validate:"required"`
-	Voucher      Voucher    `json:"voucher"`
->>>>>>> e4302819
 }
 
 // Server struct holds server's information
