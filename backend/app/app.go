package app

import (
	"context"
	"fmt"
	"kubecloud/internal"
	"kubecloud/middlewares"
	"kubecloud/models/sqlite"
	"net/http"
	"time"

	"github.com/gin-gonic/gin"
	"github.com/rs/zerolog/log"
	"github.com/stripe/stripe-go/v82"
)

// App holds all configurations for the app
type App struct {
	router     *gin.Engine
	httpServer *http.Server
	config     internal.Configuration
	handlers   Handler
}

// NewApp create new instance of the app with all configs
func NewApp(config internal.Configuration) (*App, error) {
	router := gin.Default()

	stripe.Key = config.StripeSecret

	tokenHandler := internal.NewTokenHandler(
		config.JWT.Secret,
		time.Duration(config.JWT.AccessTokenExpiryMinutes)*time.Minute,
		time.Duration(config.JWT.RefreshTokenExpiryHours)*time.Hour,
	)

	db, err := sqlite.NewSqliteStorage(config.Database.File)
	if err != nil {
		log.Error().Err(err).Msg("Failed to create user storage")
		return nil, fmt.Errorf("failed to create user storage: %w", err)
	}

	mailService := internal.NewMailService(config.MailSender.SendGridKey)

	handler := NewHandler(tokenHandler, db, config, mailService)

	app := &App{
		router:   router,
		config:   config,
		handlers: *handler,
	}

	app.registerHandlers()

	return app, nil

}

// registerHandlers registers all routes
func (app *App) registerHandlers() {
	v1 := app.router.Group("/api/v1")
	{
		usersGroup := v1.Group("/user")
		{
<<<<<<< HEAD
			authGroup.POST("/change_password", app.handlers.ChangePasswordHandler)
			authGroup.POST("/charge_balance", app.handlers.ChargeBalance)
		}

	}

	adminGroup := v1.Group("/admin")
	adminGroup.Use(middlewares.AdminMiddleware(app.handlers.tokenManager))
	{

		usersGroup := adminGroup.Group("/users")
		{
			usersGroup.GET("", app.handlers.ListUsersHandler)
			usersGroup.POST("", app.handlers.RegisterHandler)
			usersGroup.DELETE("/:user_id", app.handlers.DeleteUsersHandler)
			usersGroup.POST("/:user_id/credit", app.handlers.CreditUserHandler)

		}

		vouchersGroup := adminGroup.Group("/vouchers")
		{
			vouchersGroup.POST("/generate", app.handlers.GenerateVouchersHandler)
			vouchersGroup.GET("", app.handlers.ListVouchersHandler)
=======
			usersGroup.POST("/register", app.handlers.RegisterHandler)
			usersGroup.POST("/register/verify", app.handlers.VerifyRegisterCode)
			usersGroup.POST("/login", app.handlers.LoginUserHandler)
			usersGroup.POST("/refresh", app.handlers.RefreshTokenHandler)
			usersGroup.POST("/forgot_password", app.handlers.ForgotPasswordHandler)
			usersGroup.POST("/forgot_password/verify", app.handlers.VerifyForgetPasswordCodeHandler)

			authGroup := usersGroup.Group("")
			authGroup.Use(middlewares.UserMiddleware(app.handlers.tokenManager))
			{
				authGroup.POST("/change_password", app.handlers.ChangePasswordHandler)
			}

			adminGroup := usersGroup.Group("")
			adminGroup.Use(middlewares.AdminMiddleware(app.handlers.tokenManager))
			{

				adminGroup.GET("", app.handlers.ListUsersHandler)
				adminGroup.DELETE("/:user_id", app.handlers.DeleteUsersHandler)
				adminGroup.POST("/:user_id/credit", app.handlers.CreditUserHandler)

				vouchersGroup := adminGroup.Group("/vouchers")
				{
					vouchersGroup.POST("/generate", app.handlers.GenerateVouchersHandler)
					vouchersGroup.GET("", app.handlers.ListVouchersHandler)

				}

			}
>>>>>>> 8528989d

		}

	}

}

// Run starts the server
func (app *App) Run() error {
	addr := fmt.Sprintf("%s:%s", app.config.Server.Host, app.config.Server.Port)
	app.httpServer = &http.Server{
		Addr:    addr,
		Handler: app.router,
	}

	log.Info().Msgf("Starting server at http://%s", addr)

	if err := app.httpServer.ListenAndServe(); err != nil && err != http.ErrServerClosed {
		log.Error().Err(err).Msg("Failed to start server")
	}

	return app.httpServer.ListenAndServe()
}

// Shutdown gracefully shuts down the server
func (app *App) Shutdown(ctx context.Context) error {
	if app.httpServer != nil {
		return app.httpServer.Shutdown(ctx)
	}
	return nil
}<|MERGE_RESOLUTION|>--- conflicted
+++ resolved
@@ -62,31 +62,6 @@
 	{
 		usersGroup := v1.Group("/user")
 		{
-<<<<<<< HEAD
-			authGroup.POST("/change_password", app.handlers.ChangePasswordHandler)
-			authGroup.POST("/charge_balance", app.handlers.ChargeBalance)
-		}
-
-	}
-
-	adminGroup := v1.Group("/admin")
-	adminGroup.Use(middlewares.AdminMiddleware(app.handlers.tokenManager))
-	{
-
-		usersGroup := adminGroup.Group("/users")
-		{
-			usersGroup.GET("", app.handlers.ListUsersHandler)
-			usersGroup.POST("", app.handlers.RegisterHandler)
-			usersGroup.DELETE("/:user_id", app.handlers.DeleteUsersHandler)
-			usersGroup.POST("/:user_id/credit", app.handlers.CreditUserHandler)
-
-		}
-
-		vouchersGroup := adminGroup.Group("/vouchers")
-		{
-			vouchersGroup.POST("/generate", app.handlers.GenerateVouchersHandler)
-			vouchersGroup.GET("", app.handlers.ListVouchersHandler)
-=======
 			usersGroup.POST("/register", app.handlers.RegisterHandler)
 			usersGroup.POST("/register/verify", app.handlers.VerifyRegisterCode)
 			usersGroup.POST("/login", app.handlers.LoginUserHandler)
@@ -116,7 +91,6 @@
 				}
 
 			}
->>>>>>> 8528989d
 
 		}
 
