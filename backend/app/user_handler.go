--- conflicted
+++ resolved
@@ -133,36 +133,27 @@
 
 	isAdmin := internal.Contains(h.config.Admins, request.Email)
 
-<<<<<<< HEAD
+
 	mnemonic, _, err := internal.SetupUserOnTFChain(h.substrateClient, h.config)
 	if err != nil {
 		log.Error().Err(err).Msg("failed to setup user on TFChain")
 		Error(c, http.StatusInternalServerError, "internal server error", "")
-=======
+
 	customer, err := internal.CreateStripeCustomer(request.Name, request.Email)
 	if err != nil {
 		log.Error().Err(err).Send()
 		c.JSON(http.StatusInternalServerError, gin.H{"error": "error creating stripe account"})
->>>>>>> e4302819
 		return
 	}
 
 	user := models.User{
-<<<<<<< HEAD
-		Username: request.Name,
-		Email:    request.Email,
-		Password: hashedPassword,
-		Admin:    isAdmin,
-		Code:     code,
-		Mnemonic: mnemonic,
-=======
 		StripeCustomerID: customer.ID,
 		Username:         request.Name,
 		Email:            request.Email,
 		Password:         hashedPassword,
 		Admin:            isAdmin,
 		Code:             code,
->>>>>>> e4302819
+    Mnemonic:         mnemonic,
 	}
 
 	// If user exists but not verified
